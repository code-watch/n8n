import type { IWorkflowSettings, IConnections, INode, IPinData } from 'n8n-workflow';

import type { ITag } from './tags';

export interface WorkflowMetadata {
	onboardingId?: string;
	templateId?: string;
	instanceId?: string;
	templateCredsSetupCompleted?: boolean;
}

// Simple version of n8n-workflow.Workflow
export interface WorkflowData {
	id?: string;
	name?: string;
	active?: boolean;
	nodes: INode[];
	connections: IConnections;
	settings?: IWorkflowSettings;
	tags?: string[];
	pinData?: IPinData;
	versionId?: string;
	activeVersionId?: string | null;
	meta?: WorkflowMetadata;
}

export interface WorkflowDataUpdate {
	id?: string;
	name?: string;
	description?: string | null;
	nodes?: INode[];
	connections?: IConnections;
	settings?: IWorkflowSettings;
	active?: boolean;
	tags?: ITag[] | string[]; // string[] when store or requested, ITag[] from API response
	pinData?: IPinData;
	versionId?: string;
	meta?: WorkflowMetadata;
	parentFolderId?: string;
	uiContext?: string;
<<<<<<< HEAD
	// checksum of workflow snapshot for conflict detection
	expectedChecksum?: string;
=======
	aiBuilderAssisted?: boolean;
>>>>>>> c7fd47d3
}

export interface WorkflowDataCreate extends WorkflowDataUpdate {
	projectId?: string;
}<|MERGE_RESOLUTION|>--- conflicted
+++ resolved
@@ -38,12 +38,9 @@
 	meta?: WorkflowMetadata;
 	parentFolderId?: string;
 	uiContext?: string;
-<<<<<<< HEAD
 	// checksum of workflow snapshot for conflict detection
 	expectedChecksum?: string;
-=======
 	aiBuilderAssisted?: boolean;
->>>>>>> c7fd47d3
 }
 
 export interface WorkflowDataCreate extends WorkflowDataUpdate {
