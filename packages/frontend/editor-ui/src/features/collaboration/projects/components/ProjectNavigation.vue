<script lang="ts" setup>
import { useGlobalEntityCreation } from '@/app/composables/useGlobalEntityCreation';
import { VIEWS } from '@/app/constants';
import { sourceControlEventBus } from '@/features/integrations/sourceControl.ee/sourceControl.eventBus';
import { useUsersStore } from '@/features/settings/users/users.store';
import { useSettingsStore } from '@/app/stores/settings.store';
import type { IMenuItem } from '@n8n/design-system/types';
import { useI18n } from '@n8n/i18n';
import { computed, onBeforeMount, onBeforeUnmount } from 'vue';
import { useProjectsStore } from '../projects.store';
import type { ProjectListItem } from '../projects.types';
import { CHAT_VIEW } from '@/features/ai/chatHub/constants';

<<<<<<< HEAD
import { N8nMenuItem, N8nText } from '@n8n/design-system';
=======
import { N8nButton, N8nHeading, N8nMenuItem, N8nTooltip } from '@n8n/design-system';
import { hasPermission } from '@/app/utils/rbac/permissions';
>>>>>>> c7fd47d3

type Props = {
	collapsed: boolean;
	planName?: string;
};

const props = defineProps<Props>();

const locale = useI18n();
const globalEntityCreation = useGlobalEntityCreation();

const projectsStore = useProjectsStore();
const settingsStore = useSettingsStore();
const usersStore = useUsersStore();

const displayProjects = computed(() => globalEntityCreation.displayProjects.value);
const isFoldersFeatureEnabled = computed(() => settingsStore.isFoldersFeatureEnabled);
const isChatLinkAvailable = computed(
	() =>
		settingsStore.isChatFeatureEnabled &&
		hasPermission(['rbac'], { rbac: { scope: 'chatHub:message' } }),
);
const hasMultipleVerifiedUsers = computed(
	() => usersStore.allUsers.filter((user) => !user.isPendingUser).length > 1,
);

const home = computed<IMenuItem>(() => ({
	id: 'home',
	label: locale.baseText('projects.menu.overview'),
	icon: 'house',
	route: {
		to: { name: VIEWS.HOMEPAGE },
	},
}));

const shared = computed<IMenuItem>(() => ({
	id: 'shared',
	label: locale.baseText('projects.menu.shared'),
	icon: 'share',
	route: {
		to: { name: VIEWS.SHARED_WITH_ME },
	},
}));

const getProjectMenuItem = (project: ProjectListItem): IMenuItem => ({
	id: project.id,
	label: project.name ?? '',
	icon: project.icon as IMenuItem['icon'],
	route: {
		to: {
			name: VIEWS.PROJECTS_WORKFLOWS,
			params: { projectId: project.id },
		},
	},
});

const personalProject = computed<IMenuItem>(() => ({
	id: projectsStore.personalProject?.id ?? '',
	label: locale.baseText('projects.menu.personal'),
	icon: 'user',
	route: {
		to: {
			name: VIEWS.PROJECTS_WORKFLOWS,
			params: { projectId: projectsStore.personalProject?.id },
		},
	},
}));

const activeTabId = computed(() => {
	return (
		(Array.isArray(projectsStore.projectNavActiveId)
			? projectsStore.projectNavActiveId[0]
			: projectsStore.projectNavActiveId) ?? undefined
	);
});

const chat = computed<IMenuItem>(() => ({
	id: 'chat',
	icon: 'message-circle',
	label: 'Chat',
	position: 'bottom',
	route: { to: { name: CHAT_VIEW } },
}));

async function onSourceControlPull() {
	// Update myProjects for the sidebar display
	await projectsStore.getMyProjects();
}

onBeforeMount(async () => {
	await usersStore.fetchUsers();
	sourceControlEventBus.on('pull', onSourceControlPull);
});

onBeforeUnmount(() => {
	sourceControlEventBus.off('pull', onSourceControlPull);
});
</script>

<template>
	<div :class="$style.projects">
		<div :class="[$style.home, props.collapsed ? $style.collapsed : '']">
			<N8nMenuItem
				:item="home"
				:compact="props.collapsed"
				:active="activeTabId === 'home'"
				data-test-id="project-home-menu-item"
			/>
			<N8nMenuItem
				v-if="projectsStore.isTeamProjectFeatureEnabled || isFoldersFeatureEnabled"
				:item="personalProject"
				:compact="props.collapsed"
				:active="activeTabId === personalProject.id"
				data-test-id="project-personal-menu-item"
			/>
			<N8nMenuItem
				v-if="
					(projectsStore.isTeamProjectFeatureEnabled || isFoldersFeatureEnabled) &&
					hasMultipleVerifiedUsers
				"
				:item="shared"
				:compact="props.collapsed"
				:active="activeTabId === 'shared'"
				data-test-id="project-shared-menu-item"
			/>
			<N8nMenuItem
				v-if="isChatLinkAvailable"
				:item="chat"
				:compact="props.collapsed"
				:active="activeTabId === 'chat'"
				data-test-id="project-chat-menu-item"
			/>
		</div>
		<N8nText
			v-if="
				!props.collapsed && projectsStore.isTeamProjectFeatureEnabled && displayProjects.length > 0
			"
			:class="[$style.projectsLabel]"
			size="small"
			bold
			role="heading"
			color="text-light"
		>
			{{ locale.baseText('projects.menu.title') }}
		</N8nText>
		<div
			v-if="projectsStore.isTeamProjectFeatureEnabled || isFoldersFeatureEnabled"
			:class="$style.projectItems"
		>
			<N8nMenuItem
				v-for="project in displayProjects"
				:key="project.id"
				:class="{
					[$style.collapsed]: props.collapsed,
				}"
				:item="getProjectMenuItem(project)"
				:compact="props.collapsed"
				:active="activeTabId === project.id"
				data-test-id="project-menu-item"
			/>
		</div>
	</div>
</template>

<style lang="scss" module>
.projects {
	width: 100%;
	align-items: start;
	gap: var(--spacing--3xs);
	&:hover {
		.plusBtn {
			display: block;
		}
	}
}

.projectItems {
	padding: var(--spacing--2xs) var(--spacing--3xs);
}

.upgradeLink {
	color: var(--color--primary);
	cursor: pointer;
}

.projectsLabel {
	display: flex;
	justify-content: space-between;
	text-overflow: ellipsis;
	overflow: hidden;
	box-sizing: border-box;
	padding: 0 var(--spacing--xs);
	margin-top: var(--spacing--2xs);

	&.collapsed {
		padding: 0;
		margin-left: 0;
		justify-content: center;
	}
}

.plusBtn {
	margin: 0;
	padding: 0;
	color: var(--color--text--tint-1);
	display: none;
}

.addFirstProjectBtn {
	font-size: var(--font-size--xs);
	margin: 0 var(--spacing--xs);
	width: calc(100% - var(--spacing--xs) * 2);

	&.collapsed {
		display: none;
	}
}

.home {
	padding: 0 var(--spacing--3xs) var(--spacing--2xs);

	&.collapsed {
		border-bottom: var(--border);
	}
}
</style><|MERGE_RESOLUTION|>--- conflicted
+++ resolved
@@ -11,12 +11,8 @@
 import type { ProjectListItem } from '../projects.types';
 import { CHAT_VIEW } from '@/features/ai/chatHub/constants';
 
-<<<<<<< HEAD
 import { N8nMenuItem, N8nText } from '@n8n/design-system';
-=======
-import { N8nButton, N8nHeading, N8nMenuItem, N8nTooltip } from '@n8n/design-system';
 import { hasPermission } from '@/app/utils/rbac/permissions';
->>>>>>> c7fd47d3
 
 type Props = {
 	collapsed: boolean;
