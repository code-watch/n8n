--- conflicted
+++ resolved
@@ -149,11 +149,8 @@
 	INodeConnections,
 	INodeIssues,
 	INodeTypeDescription,
-<<<<<<< HEAD
 	INodeTypeNameVersion,
 	NodeInputConnections,
-=======
->>>>>>> 231c1580
 	NodeHelpers,
 	Workflow,
 	IRun,
