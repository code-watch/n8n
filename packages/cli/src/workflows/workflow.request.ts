--- conflicted
+++ resolved
@@ -27,11 +27,8 @@
 		projectId: string;
 		parentFolderId?: string;
 		uiContext?: string;
-<<<<<<< HEAD
 		expectedChecksum?: string;
-=======
 		aiBuilderAssisted?: boolean;
->>>>>>> c7fd47d3
 	}>;
 
 	// TODO: Use a discriminator when CAT-1809 lands
