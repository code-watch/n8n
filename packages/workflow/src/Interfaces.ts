--- conflicted
+++ resolved
@@ -5,12 +5,8 @@
 import * as express from 'express';
 import { Workflow } from './Workflow';
 import { WorkflowHooks } from './WorkflowHooks';
-<<<<<<< HEAD
-=======
 import { WorkflowOperationError } from './WorkflowErrors';
 import { NodeApiError, NodeOperationError } from './NodeErrors';
-import * as express from 'express';
->>>>>>> ff7e035c
 
 export type IAllExecuteFunctions =
 	| IExecuteFunctions
@@ -186,29 +182,11 @@
 }
 
 export interface IGetExecutePollFunctions {
-<<<<<<< HEAD
-	(
-		workflow: Workflow,
-		node: INode,
-		additionalData: IWorkflowExecuteAdditionalData,
-		mode: WorkflowExecuteMode,
-	): IPollFunctions;
-}
-
-export interface IGetExecuteTriggerFunctions {
-	(
-		workflow: Workflow,
-		node: INode,
-		additionalData: IWorkflowExecuteAdditionalData,
-		mode: WorkflowExecuteMode,
-	): ITriggerFunctions;
-=======
 	(workflow: Workflow, node: INode, additionalData: IWorkflowExecuteAdditionalData, mode: WorkflowExecuteMode, activation: WorkflowActivateMode): IPollFunctions;
 }
 
 export interface IGetExecuteTriggerFunctions {
 	(workflow: Workflow, node: INode, additionalData: IWorkflowExecuteAdditionalData, mode: WorkflowExecuteMode, activation: WorkflowActivateMode): ITriggerFunctions;
->>>>>>> ff7e035c
 }
 
 export interface IGetExecuteFunctions {
@@ -239,18 +217,7 @@
 }
 
 export interface IGetExecuteHookFunctions {
-<<<<<<< HEAD
-	(
-		workflow: Workflow,
-		node: INode,
-		additionalData: IWorkflowExecuteAdditionalData,
-		mode: WorkflowExecuteMode,
-		isTest?: boolean,
-		webhookData?: IWebhookData,
-	): IHookFunctions;
-=======
 	(workflow: Workflow, node: INode, additionalData: IWorkflowExecuteAdditionalData, mode: WorkflowExecuteMode, activation: WorkflowActivateMode, isTest?: boolean, webhookData?: IWebhookData): IHookFunctions;
->>>>>>> ff7e035c
 }
 
 export interface IGetExecuteWebhookFunctions {
@@ -302,15 +269,8 @@
 	getRestApiUrl(): string;
 	getTimezone(): string;
 	getWorkflow(): IWorkflowMetadata;
-<<<<<<< HEAD
-	prepareOutputData(
-		outputData: INodeExecutionData[],
-		outputIndex?: number,
-	): Promise<INodeExecutionData[][]>;
-=======
 	prepareOutputData(outputData: INodeExecutionData[], outputIndex?: number): Promise<INodeExecutionData[][]>;
 	sendMessageToUI(message: any): void; // tslint:disable-line:no-any
->>>>>>> ff7e035c
 	helpers: {
 		[key: string]: (...args: any[]) => any;
 	};
@@ -875,20 +835,8 @@
 	executionTimeoutTimestamp?: number;
 }
 
-<<<<<<< HEAD
-export type WorkflowExecuteMode =
-	| 'cli'
-	| 'error'
-	| 'integrated'
-	| 'internal'
-	| 'manual'
-	| 'retry'
-	| 'trigger'
-	| 'webhook';
-=======
 export type WorkflowExecuteMode = 'cli' | 'error' | 'integrated' | 'internal' | 'manual' | 'retry' | 'trigger' | 'webhook';
 export type WorkflowActivateMode = 'init' | 'create' | 'update' | 'activate' | 'manual';
->>>>>>> ff7e035c
 
 export interface IWorkflowHooksOptionalParameters {
 	parentProcessMode?: string;
