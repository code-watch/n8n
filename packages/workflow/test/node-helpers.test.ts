--- conflicted
+++ resolved
@@ -5633,11 +5633,7 @@
 
 		test.each([
 			['javaScript', 'Code in JavaScript'],
-<<<<<<< HEAD
-			['python', 'Code in Python (Beta)'],
-=======
 			['python', 'Code in Python'],
->>>>>>> c7fd47d3
 			['pythonNative', 'Code in Python (Native)'],
 		])(
 			'should return action-based name for Code node with %s language',
